build:
	build --release --target arm-unknown-linux-musleabi
	$(MAKE) deploy

build-cross: # todo: compress before sending
	cross build --release --target arm-unknown-linux-musleabi
<<<<<<< HEAD
	scp target/arm-unknown-linux-musleabi/release/goto-api pi:/home/pi/goto-api
	scp -r front/dist pi:/home/pi/goto-dist
=======
	$(MAKE) deploy

deploy:
	scp target/arm-unknown-linux-musleabi/release/shorturl pi:/home/pi/shorturl
	scp -r front/dist pi:/home/pi/shorturl-dist
>>>>>>> 41336cff

	ssh pi -- sudo mv /home/pi/goto-api /usr/local/bin/goto-api
	ssh pi -- sudo mkdir -p /etc/goto/dist
	ssh pi -- sudo rm -rf /etc/goto/dist/*
	ssh pi -- sudo mv /home/pi/goto-dist/* /etc/goto/dist/*
	ssh pi -- sudo rm -r /home/pi/goto-dist
	ssh pi -- sudo chown root:root /usr/local/bin/goto
	ssh pi -- sudo chmod 755 /usr/local/bin/goto
	ssh pi -- sudo systemctl restart goto.service
	ssh pi -- sudo journalctl -u goto.service

tarpaulin:
	docker run \
		--rm \
		-v $(PWD):/volume \
		--entrypoint cargo \
		--security-opt seccomp=unconfined \
		xd009642/tarpaulin \
		tarpaulin --exclude-files front/*<|MERGE_RESOLUTION|>--- conflicted
+++ resolved
@@ -4,16 +4,8 @@
 
 build-cross: # todo: compress before sending
 	cross build --release --target arm-unknown-linux-musleabi
-<<<<<<< HEAD
 	scp target/arm-unknown-linux-musleabi/release/goto-api pi:/home/pi/goto-api
 	scp -r front/dist pi:/home/pi/goto-dist
-=======
-	$(MAKE) deploy
-
-deploy:
-	scp target/arm-unknown-linux-musleabi/release/shorturl pi:/home/pi/shorturl
-	scp -r front/dist pi:/home/pi/shorturl-dist
->>>>>>> 41336cff
 
 	ssh pi -- sudo mv /home/pi/goto-api /usr/local/bin/goto-api
 	ssh pi -- sudo mkdir -p /etc/goto/dist
